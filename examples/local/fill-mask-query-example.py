import os
import grpc

import mii

# roberta
name = "roberta-base"
<<<<<<< HEAD
name = "vinai/bertweet-large"
mask = "<mask>"
# bert
# name = "bert-base-uncased"
# mask = "[MASK]"
# print(f"Querying {name}...")
=======
mask = "<mask>"
# bert
name = "bert-base-uncased"
mask = "[MASK]"
print(f"Querying {name}...")
>>>>>>> 622d3cc0

generator = mii.mii_query_handle(name + "_deployment")
result = generator.query({'query': "Hello I'm a " + mask + " model."})
print(result.response)
print("time_taken:", result.time_taken)<|MERGE_RESOLUTION|>--- conflicted
+++ resolved
@@ -5,20 +5,11 @@
 
 # roberta
 name = "roberta-base"
-<<<<<<< HEAD
-name = "vinai/bertweet-large"
-mask = "<mask>"
-# bert
-# name = "bert-base-uncased"
-# mask = "[MASK]"
-# print(f"Querying {name}...")
-=======
 mask = "<mask>"
 # bert
 name = "bert-base-uncased"
 mask = "[MASK]"
 print(f"Querying {name}...")
->>>>>>> 622d3cc0
 
 generator = mii.mii_query_handle(name + "_deployment")
 result = generator.query({'query': "Hello I'm a " + mask + " model."})
