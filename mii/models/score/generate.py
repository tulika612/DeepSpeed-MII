# Copyright (c) Microsoft Corporation.
# SPDX-License-Identifier: Apache-2.0

# DeepSpeed Team
import os
import mii
import pprint
from mii.logging import logger
from mii.constants import DeploymentType


<<<<<<< HEAD
def create_score_file(mii_config):
=======
def create_score_file(deployment_name,
                      deployment_type,
                      task,
                      model_name,
                      ds_optimize,
                      ds_zero,
                      ds_config,
                      mii_config,
                      model_path):
    config_dict = {}
    config_dict[mii.constants.DEPLOYMENT_NAME_KEY] = deployment_name
    config_dict[mii.constants.TASK_NAME_KEY] = mii.utils.get_task_name(task)
    config_dict[mii.constants.MODEL_NAME_KEY] = model_name
    config_dict[mii.constants.ENABLE_DEEPSPEED_KEY] = ds_optimize
    config_dict[mii.constants.MII_CONFIGS_KEY] = mii_config.dict()
    config_dict[mii.constants.ENABLE_DEEPSPEED_ZERO_KEY] = ds_zero
    config_dict[mii.constants.DEEPSPEED_CONFIG_KEY] = ds_config
    config_dict[mii.constants.MODEL_PATH_KEY] = model_path

>>>>>>> 72b48984
    if len(mii.__path__) > 1:
        logger.warning(
            f"Detected mii path as multiple sources: {mii.__path__}, might cause unknown behavior"
        )

    with open(os.path.join(mii.__path__[0],
                           "models/score/score_template.py"),
              "r") as fd:
        score_src = fd.read()

    # update score file w. global config dict
    config_dict = mii_config.dict()
    source_with_config = f"{score_src}\n"
    source_with_config += f"mii_config = {pprint.pformat(config_dict, indent=4)}"

    with open(generated_score_path(mii_config), "w") as fd:
        fd.write(source_with_config)
        fd.write("\n")


def generated_score_path(mii_config):
    deployment_type = mii_config.deployment_type
    deployment_name = mii_config.deployment_config.deployment_name
    if deployment_type == DeploymentType.LOCAL:
        score_path = os.path.join(mii.utils.mii_cache_path(), deployment_name)
    elif deployment_type == DeploymentType.AML:
        score_path = os.path.join(mii.aml_related.utils.aml_output_path(deployment_name),
                                  "code")
    if not os.path.isdir(score_path):
        os.makedirs(score_path)
    return os.path.join(score_path, "score.py")<|MERGE_RESOLUTION|>--- conflicted
+++ resolved
@@ -9,29 +9,7 @@
 from mii.constants import DeploymentType
 
 
-<<<<<<< HEAD
 def create_score_file(mii_config):
-=======
-def create_score_file(deployment_name,
-                      deployment_type,
-                      task,
-                      model_name,
-                      ds_optimize,
-                      ds_zero,
-                      ds_config,
-                      mii_config,
-                      model_path):
-    config_dict = {}
-    config_dict[mii.constants.DEPLOYMENT_NAME_KEY] = deployment_name
-    config_dict[mii.constants.TASK_NAME_KEY] = mii.utils.get_task_name(task)
-    config_dict[mii.constants.MODEL_NAME_KEY] = model_name
-    config_dict[mii.constants.ENABLE_DEEPSPEED_KEY] = ds_optimize
-    config_dict[mii.constants.MII_CONFIGS_KEY] = mii_config.dict()
-    config_dict[mii.constants.ENABLE_DEEPSPEED_ZERO_KEY] = ds_zero
-    config_dict[mii.constants.DEEPSPEED_CONFIG_KEY] = ds_config
-    config_dict[mii.constants.MODEL_PATH_KEY] = model_path
-
->>>>>>> 72b48984
     if len(mii.__path__) > 1:
         logger.warning(
             f"Detected mii path as multiple sources: {mii.__path__}, might cause unknown behavior"
