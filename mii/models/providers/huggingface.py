# Copyright (c) Microsoft Corporation.
# SPDX-License-Identifier: Apache-2.0

# DeepSpeed Team
import os
import json
import torch
import deepspeed
from deepspeed.inference.engine import InferenceEngine
from deepspeed import OnDevice
from pathlib import Path
from transformers import pipeline, AutoModelForCausalLM, AutoTokenizer, AutoConfig
from transformers.utils.hub import EntryNotFoundError
from transformers.modeling_utils import get_checkpoint_shard_files
from transformers.utils import WEIGHTS_NAME, WEIGHTS_INDEX_NAME

from mii.utils import mii_cache_path, is_aml

try:
    from transformers.utils import cached_path, hf_bucket_url

    USE_NEW_HF_CACHE = False
except ImportError:
    from huggingface_hub import snapshot_download

    USE_NEW_HF_CACHE = True


class MetaTensorPipeline(object):
    """
    Class for loading HuggingFace models using meta tensors
    """
    def __init__(self, model, tokenizer, checkpoint_dict):
        self.model = model
        self.tokenizer = tokenizer
        self.checkpoint_dict = checkpoint_dict

    def __call__(self, inputs, **kwargs):
        device = get_device()
        torch.cuda.set_device(device)
        if isinstance(self.model, InferenceEngine):
            self.model = self.model.module

        # expand proto list into py-list
        inputs = [i for i in inputs]
        tokens = self.tokenizer.batch_encode_plus(inputs,
                                                  return_tensors="pt",
                                                  padding=True)
        for t in tokens:
            if torch.is_tensor(tokens[t]):
                tokens[t] = tokens[t].to(device)

        greedy_output = self.model.generate(**tokens, **kwargs)
        outputs = self.tokenizer.batch_decode(greedy_output, skip_special_tokens=True)

        # construct output to align w. HF pipeline
        output_dicts = []
        for output in outputs:
            output_dicts.append([{"generated_text": output}])

        return output_dicts


def get_device(load_with_sys_mem=False):
    if load_with_sys_mem:
        device = torch.device("cpu")
    else:
        local_rank = int(os.getenv("LOCAL_RANK", "0"))
        device = torch.device(f"cuda:{local_rank}")
    return device


def _attempt_load(load_fn, model_name, cache_path, kwargs={}):
    try:
        value = load_fn(model_name, **kwargs)
    except OSError:
        print(f"Attempted load but failed, retrying using cache_dir={cache_path}")
        value = load_fn(model_name, cache_dir=cache_path, **kwargs)
    return value


def get_checkpoint_files(pretrained_model_name_or_path):
    cache_dir = None
    is_sharded = False
    revision = None
    local_files_only = False

    filename = WEIGHTS_NAME
    archive_file = hf_bucket_url(pretrained_model_name_or_path,
                                 filename=filename,
                                 revision=revision)

    try:
        resolved_archive_file = cached_path(
            archive_file,
            cache_dir=cache_dir,
            local_files_only=local_files_only,
        )
        return [resolved_archive_file]

    except (EntryNotFoundError, FileNotFoundError):
        if filename == WEIGHTS_NAME:
            # Maybe the checkpoint is sharded, we try to grab the index name in this case.
            archive_file = hf_bucket_url(
                pretrained_model_name_or_path,
                filename=WEIGHTS_INDEX_NAME,
                revision=revision,
            )
            resolved_archive_file = cached_path(
                archive_file,
                cache_dir=cache_dir,
                local_files_only=local_files_only,
            )
            is_sharded = True

    if is_sharded:
        # resolved_archive_file becomes a list of files that point to the different checkpoint shards in this case.
        resolved_archive_file, sharded_metadata = get_checkpoint_shard_files(
            pretrained_model_name_or_path,
            resolved_archive_file,
            cache_dir=cache_dir,
            revision=revision,
        )

        return resolved_archive_file


def create_checkpoint_dict(model_name, model_path, checkpoint_dict):
    if USE_NEW_HF_CACHE:
        model_path = snapshot_download(
            model_name,
            cache_dir=model_path,
            allow_patterns=[
                "*.bin",
                "*.json",
                "*.pt",
            ],
            revision=None,
        )
    if checkpoint_dict:
        checkpoint_dict["base_dir"] = model_path
        return checkpoint_dict
    elif os.path.isfile(os.path.join(model_path, "ds_inference_config.json")):
        with open(os.path.join(model_path, "ds_inference_config.json")) as f:
            data = json.load(f)
        data["base_dir"] = model_path
        return data
    else:
        if USE_NEW_HF_CACHE:
            checkpoint_files = [
                str(entry).split("/")[-1]
                for entry in Path(model_path).rglob("*.[bp][it][n]") if entry.is_file()
            ]
        else:
            checkpoint_files = get_checkpoint_files(model_name)
        data = {
            "type": "DS_MODEL",
            "checkpoints": checkpoint_files,
            "version": 1.0,
            "base_dir": model_path,
        }
        return data


def load_with_meta_tensor(deployment_config):
    deepspeed.init_distributed("nccl")

    cache_path = mii_cache_path()

    tokenizer = _attempt_load(
        AutoTokenizer.from_pretrained,
        deployment_config.model,
        cache_path,
        kwargs={"padding_side": "left"},
    )
    tokenizer.pad_token = tokenizer.eos_token

    config = _attempt_load(AutoConfig.from_pretrained,
                           deployment_config.model,
                           cache_path)

    with OnDevice(dtype=torch.float16, device="meta", enabled=True):
        model = AutoModelForCausalLM.from_config(config, torch_dtype=torch.bfloat16)
    model = model.eval()
    checkpoint_dict = create_checkpoint_dict(deployment_config.model,
                                             deployment_config.model_path,
                                             deployment_config.checkpoint_dict)
    torch.distributed.barrier()
    inference_pipeline = MetaTensorPipeline(model=model,
                                            tokenizer=tokenizer,
                                            checkpoint_dict=checkpoint_dict)
    return inference_pipeline


def hf_provider(deployment_config):
    if deployment_config.meta_tensor:
        return load_with_meta_tensor(deployment_config)
    else:
        device = get_device(load_with_sys_mem=deployment_config.load_with_sys_mem)
        inference_pipeline = pipeline(
<<<<<<< HEAD
            deployment_config.task,
            model=deployment_config.model,
            device=device,
            framework="pt",
            use_auth_token=deployment_config.hf_auth_token,
            torch_dtype=deployment_config.dtype,
            trust_remote_code=deployment_config.trust_remote_code,
=======
            task_name,
            model=model_name if not is_aml() else model_path,
            device=device,
            framework="pt",
            token=mii_config.hf_auth_token,
            torch_dtype=mii_config.dtype,
            trust_remote_code=mii_config.trust_remote_code,
>>>>>>> 72b48984
        )
        return inference_pipeline<|MERGE_RESOLUTION|>--- conflicted
+++ resolved
@@ -198,22 +198,12 @@
     else:
         device = get_device(load_with_sys_mem=deployment_config.load_with_sys_mem)
         inference_pipeline = pipeline(
-<<<<<<< HEAD
             deployment_config.task,
             model=deployment_config.model,
             device=device,
             framework="pt",
-            use_auth_token=deployment_config.hf_auth_token,
+            token=deployment_config.hf_auth_token,
             torch_dtype=deployment_config.dtype,
             trust_remote_code=deployment_config.trust_remote_code,
-=======
-            task_name,
-            model=model_name if not is_aml() else model_path,
-            device=device,
-            framework="pt",
-            token=mii_config.hf_auth_token,
-            torch_dtype=mii_config.dtype,
-            trust_remote_code=mii_config.trust_remote_code,
->>>>>>> 72b48984
         )
         return inference_pipeline