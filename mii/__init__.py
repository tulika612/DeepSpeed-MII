--- conflicted
+++ resolved
@@ -9,13 +9,8 @@
 from .terminate import terminate
 from .constants import DeploymentType, TaskType
 from .aml_related.utils import aml_output_path
-<<<<<<< HEAD
-
 from .config import MIIConfig, DeploymentConfig
-=======
 from .utils import get_supported_models
-from .config import MIIConfig, LoadBalancerConfig
->>>>>>> 0182fa56
 from .grpc_related.proto import modelresponse_pb2_grpc
 
 __version__ = "0.0.0"
