--- conflicted
+++ resolved
@@ -8,7 +8,6 @@
 import mii
 from huggingface_hub import HfApi
 
-<<<<<<< HEAD
 from mii.constants import (
     MII_CACHE_PATH,
     MII_CACHE_PATH_DEFAULT,
@@ -16,21 +15,6 @@
     SUPPORTED_MODEL_TYPES,
     REQUIRED_KEYS_PER_TASK,
 )
-=======
-from mii.models.score.generate import generated_score_path
-from mii.constants import (CONVERSATIONAL_NAME,
-                           FILL_MASK_NAME,
-                           MII_CACHE_PATH,
-                           MII_CACHE_PATH_DEFAULT,
-                           TEXT_GENERATION_NAME,
-                           TEXT_CLASSIFICATION_NAME,
-                           QUESTION_ANSWERING_NAME,
-                           TOKEN_CLASSIFICATION_NAME,
-                           SUPPORTED_MODEL_TYPES,
-                           ModelProvider,
-                           REQUIRED_KEYS_PER_TASK,
-                           TEXT2IMG_NAME)
->>>>>>> 72b48984
 
 from mii.config import TaskType
 
@@ -149,50 +133,5 @@
     elif task == TaskType.TEXT2IMG:
         provider = ModelProvider.DIFFUSERS
     else:
-<<<<<<< HEAD
         provider = ModelProvider.HUGGING_FACE
-    return provider
-
-
-log_levels = {
-    "debug": logging.DEBUG,
-    "info": logging.INFO,
-    "warning": logging.WARNING,
-    "error": logging.ERROR,
-    "critical": logging.CRITICAL,
-}
-
-
-class LoggerFactory:
-    @staticmethod
-    def create_logger(name=None, level=logging.INFO):
-        """create a logger
-        Args:
-            name (str): name of the logger
-            level: level of logger
-        Raises:
-            ValueError is name is None
-        """
-
-        if name is None:
-            raise ValueError("name for logger cannot be None")
-
-        formatter = logging.Formatter(
-            "[%(asctime)s] [%(levelname)s] "
-            "[%(filename)s:%(lineno)d:%(funcName)s] %(message)s")
-
-        logger_ = logging.getLogger(name)
-        logger_.setLevel(level)
-        logger_.propagate = False
-        ch = logging.StreamHandler(stream=sys.stdout)
-        ch.setLevel(level)
-        ch.setFormatter(formatter)
-        logger_.addHandler(ch)
-        return logger_
-
-
-logger = LoggerFactory.create_logger(name="MII", level=logging.INFO)
-=======
-        provider = mii.constants.MODEL_PROVIDER_NAME_HF
-    return provider
->>>>>>> 72b48984
+    return provider