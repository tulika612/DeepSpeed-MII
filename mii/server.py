# Copyright (c) Microsoft Corporation.
# SPDX-License-Identifier: Apache-2.0

# DeepSpeed Team
import base64
import os
import subprocess
import sys
import tempfile
import time
<<<<<<< HEAD
=======
from pathlib import Path
>>>>>>> 72b48984
from collections import defaultdict
from deepspeed.launcher.runner import fetch_hostfile
from deepspeed.accelerator import get_accelerator

<<<<<<< HEAD
from mii.utils import get_num_gpus, logger
=======
import mii
from mii.utils import get_num_gpus, get_provider_name
from mii.logging import logger
from mii.config import ReplicaConfig, LoadBalancerConfig
>>>>>>> 72b48984


def config_to_b64_str(config):
    # convert json str -> bytes
    json_bytes = config.json().encode()
    # base64 encoded bytes
    b64_config_bytes = base64.urlsafe_b64encode(json_bytes)
    # bytes -> str
    return b64_config_bytes.decode()


<<<<<<< HEAD
class MIIServer:
    """Initialize the model, setup the server for the model under model_path"""
    def __init__(self, mii_config):

        self.task = mii_config.deployment_config.task
        self.num_gpus = get_num_gpus(mii_config)
        assert self.num_gpus > 0, "GPU count must be greater than 0"
        """
        if mii_configs.hostfile is None:
            hostfile = tempfile.NamedTemporaryFile(delete=False)
            num_gpu = torch.cuda.device_count()
            with open(hostfile, "w") as f:
                f.write(f"localhost slots={num_gpu}")
            mii_config.hostfile = hostfile
        """
=======
class MIIServer():
    '''Initialize the model, setup the server for the model under model_path'''
    def __init__(self,
                 deployment_name,
                 task_name,
                 model_name,
                 model_path,
                 ds_optimize=True,
                 ds_zero=False,
                 ds_config=None,
                 mii_configs={},
                 lb_config=None):
        mii_configs = mii.config.MIIConfig(**mii_configs)

        self.task = mii.utils.get_task(task_name)

        self.num_gpus = get_num_gpus(mii_configs)
        assert self.num_gpus > 0, "GPU count must be greater than 0"

        self.port_number = mii_configs.port_number

        if not os.path.isfile(mii_configs.hostfile):
            logger.info(f"Hostfile {mii_configs.hostfile} not found, creating hostfile.")
            num_gpu = get_accelerator().device_count()
            with tempfile.NamedTemporaryFile(mode="w", delete=False) as temp_file:
                temp_file.write(f"localhost slots={num_gpu}")
            mii_configs.hostfile = temp_file.name

        lb_config = self._create_lb_config(mii_config=mii_configs)
>>>>>>> 72b48984

        processes = self._initialize_service(mii_config)
        self._wait_until_server_is_live(processes,
                                        mii_config.deployment_config.replica_configs)

    def _create_lb_config(self, mii_config):
        # add fields for replica deployment
        replica_pool = _allocate_processes(mii_config.hostfile,
                                           mii_config.tensor_parallel,
                                           mii_config.replica_num)
        replica_configs = []
        for i, (hostname, gpu_indices) in enumerate(replica_pool):
            # Reserver port for a LB proxy when replication is enabled
            port_offset = 1
            base_port = mii_config.port_number + i * mii_config.tensor_parallel + port_offset
            tensor_parallel_ports = list(
                range(base_port,
                      base_port + mii_config.tensor_parallel))
            torch_dist_port = mii_config.torch_dist_port + i
            replica_configs.append(
                ReplicaConfig(hostname=hostname,
                              tensor_parallel_ports=tensor_parallel_ports,
                              torch_dist_port=torch_dist_port,
                              gpu_indices=gpu_indices))

        lb_config = LoadBalancerConfig(port=mii_config.port_number,
                                       replica_configs=replica_configs)

        return lb_config

    def _wait_until_server_is_live(self, processes, deployment):
        for process, repl_config in zip(processes, deployment):
            sockets_open = False
            while not sockets_open:
                sockets_open = all(
                    self._is_socket_open(repl_config.hostname,
                                         port)
                    for port in repl_config.tensor_parallel_ports)
                process_alive = self._is_server_process_alive(process)
                if not process_alive:
                    raise RuntimeError(
                        "server crashed for some reason, unable to proceed")
                time.sleep(4)
                logger.info("waiting for server to start...")
            logger.info(
                f"server has started on ports {repl_config.tensor_parallel_ports}")

    def _is_socket_open(self, host, port):
        import socket

        sock = socket.socket(socket.AF_INET, socket.SOCK_STREAM)
        result = sock.connect_ex((host, port))
        sock.close()
        return result == 0

    def _is_server_process_alive(self, process):
        if process is None:
            return True
        try:
            process.wait(1)
        except subprocess.TimeoutExpired as err:
            # timeout means we're still running and all (probably) okay
            is_alive = True
        else:
            # no exception case
            is_alive = False
        return is_alive

    def _launch_server_process(self,
                               deployment_config,
                               msg_server_type,
                               ds_launch_str="",
                               server_args=[]):
        launch_str = f"{sys.executable} -m mii.launch.multi_gpu_server"
        b64_config_str = config_to_b64_str(deployment_config)
        server_args.append(f"--deployment-config {b64_config_str}")
        server_args_str = " ".join(server_args)
        cmd = f"{ds_launch_str} {launch_str} {server_args_str}".strip().split(" ")

        mii_env = os.environ.copy()
        mii_env["TRANSFORMERS_CACHE"] = deployment_config.model_path
        logger.info(f"{msg_server_type} server launch: {cmd}")
        return subprocess.Popen(cmd, env=mii_env)

    def _generate_ds_launch_str(self, replica_config, hostfile):
        # use different hostfiles for replica instances
        # pass /dev/null when no replica is used
        worker_str = f"-H {hostfile} "
        # pin deepspeed launch to specific gpu id(s)
        included_gpus = f"{replica_config.hostname}:{','.join(map(str, replica_config.gpu_indices))}"
        worker_str += f"-i {included_gpus} "

        # adjust torch dist port depending on rank, otherwise multi-replica deployments will conflict
        # assign different ports to replicas because they could be on the same host
        worker_str += f"--master_port {replica_config.torch_dist_port}"

        ds_launch_str = f"deepspeed {worker_str} --master_addr localhost --no_ssh_check --no_local_rank --no_python"

        return ds_launch_str

    def _initialize_service(self, mii_config):
        processes = []
        server_args = [
            f"--load-balancer-port {mii_config.port_number}",
            f"--restful-gateway-port {mii_config.restful_api_port}",
        ]

        host_gpus = defaultdict(list)
        for repl_config in mii_config.deployment_config.replica_configs:
            host_gpus[repl_config.hostname].extend(repl_config.gpu_indices)

        # Start replica instances
        for repl_config in mii_config.deployment_config.replica_configs:
            hostfile = tempfile.NamedTemporaryFile(delete=False)
            hostfile.write(
                f"{repl_config.hostname} slots={max(host_gpus[repl_config.hostname])+1}\n"
                .encode())
            ds_launch_str = self._generate_ds_launch_str(repl_config, hostfile.name)
            processes.append(
                self._launch_server_process(
                    mii_config.deployment_config,
                    "MII server",
                    ds_launch_str=ds_launch_str,
                    server_args=server_args +
                    [f"--server-port {repl_config.tensor_parallel_ports[0]}"],
                ))
            # start load balancer here.
            # we don't use deepspeed launcher for the load balancer because it does not need a GPU.
            # The deepspeed launcher determines the number of processes to launch based on GPUs available on the host or CUDA_VISIBLE_DEVICES,
            # and it is expected to assign one GPU to one process.
        processes.append(
            self._launch_server_process(
                mii_config.deployment_config,
                "load balancer",
                server_args=server_args + ["--load-balancer"],
            ))

        if mii_config.enable_restful_api:
            processes.append(
                self._launch_server_process(
                    mii_config.deployment_config,
                    "restful api gateway",
                    server_args=server_args + ["--restful-gateway"],
                ))

        return processes


def _allocate_processes(hostfile_path, tensor_parallel, num_replicas):
    resource_pool = fetch_hostfile(hostfile_path)
    assert resource_pool is not None and len(
        resource_pool) > 0, f'No hosts found in {hostfile_path}'

    replica_pool = []
    allocated_num = 0
    for host, slots in resource_pool.items():
        available_on_host = slots
        while available_on_host >= tensor_parallel:
            if allocated_num >= num_replicas:
                break
            if slots < tensor_parallel:
                raise ValueError(
                    f'Host {host} has {slots} slot(s), but {tensor_parallel} slot(s) are required'
                )

            allocated_num_on_host = slots - available_on_host
            replica_pool.append(
                (host,
                 [
                     i for i in range(allocated_num_on_host,
                                      allocated_num_on_host + tensor_parallel)
                 ]))
            allocated_num += 1

            available_on_host -= tensor_parallel

    if allocated_num < num_replicas:
        raise ValueError(
            f'No sufficient GPUs for {num_replicas} replica(s), only {allocated_num} replica(s) can be deployed'
        )

    return replica_pool<|MERGE_RESOLUTION|>--- conflicted
+++ resolved
@@ -8,22 +8,15 @@
 import sys
 import tempfile
 import time
-<<<<<<< HEAD
-=======
 from pathlib import Path
->>>>>>> 72b48984
 from collections import defaultdict
 from deepspeed.launcher.runner import fetch_hostfile
 from deepspeed.accelerator import get_accelerator
 
-<<<<<<< HEAD
-from mii.utils import get_num_gpus, logger
-=======
 import mii
 from mii.utils import get_num_gpus, get_provider_name
 from mii.logging import logger
 from mii.config import ReplicaConfig, LoadBalancerConfig
->>>>>>> 72b48984
 
 
 def config_to_b64_str(config):
@@ -35,7 +28,6 @@
     return b64_config_bytes.decode()
 
 
-<<<<<<< HEAD
 class MIIServer:
     """Initialize the model, setup the server for the model under model_path"""
     def __init__(self, mii_config):
@@ -43,45 +35,17 @@
         self.task = mii_config.deployment_config.task
         self.num_gpus = get_num_gpus(mii_config)
         assert self.num_gpus > 0, "GPU count must be greater than 0"
-        """
-        if mii_configs.hostfile is None:
-            hostfile = tempfile.NamedTemporaryFile(delete=False)
-            num_gpu = torch.cuda.device_count()
-            with open(hostfile, "w") as f:
-                f.write(f"localhost slots={num_gpu}")
-            mii_config.hostfile = hostfile
-        """
-=======
-class MIIServer():
-    '''Initialize the model, setup the server for the model under model_path'''
-    def __init__(self,
-                 deployment_name,
-                 task_name,
-                 model_name,
-                 model_path,
-                 ds_optimize=True,
-                 ds_zero=False,
-                 ds_config=None,
-                 mii_configs={},
-                 lb_config=None):
-        mii_configs = mii.config.MIIConfig(**mii_configs)
-
-        self.task = mii.utils.get_task(task_name)
-
-        self.num_gpus = get_num_gpus(mii_configs)
-        assert self.num_gpus > 0, "GPU count must be greater than 0"
-
-        self.port_number = mii_configs.port_number
-
-        if not os.path.isfile(mii_configs.hostfile):
-            logger.info(f"Hostfile {mii_configs.hostfile} not found, creating hostfile.")
+
+        self.port_number = mii_config.port_number
+
+        if not os.path.isfile(mii_config.hostfile):
+            logger.info(f"Hostfile {mii_config.hostfile} not found, creating hostfile.")
             num_gpu = get_accelerator().device_count()
             with tempfile.NamedTemporaryFile(mode="w", delete=False) as temp_file:
                 temp_file.write(f"localhost slots={num_gpu}")
-            mii_configs.hostfile = temp_file.name
-
-        lb_config = self._create_lb_config(mii_config=mii_configs)
->>>>>>> 72b48984
+            mii_config.hostfile = temp_file.name
+
+        lb_config = self._create_lb_config(mii_config=mii_config)
 
         processes = self._initialize_service(mii_config)
         self._wait_until_server_is_live(processes,
